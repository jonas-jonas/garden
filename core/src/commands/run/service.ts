/*
 * Copyright (C) 2018-2022 Garden Technologies, Inc. <info@garden.io>
 *
 * This Source Code Form is subject to the terms of the Mozilla Public
 * License, v. 2.0. If a copy of the MPL was not distributed with this
 * file, You can obtain one at http://mozilla.org/MPL/2.0/.
 */

import chalk from "chalk"
import dedent = require("dedent")

import { CommandError } from "../../exceptions"
import { printHeader } from "../../logger/util"
import { prepareRuntimeContext } from "../../runtime-context"
import { getRunTaskResults, getServiceStatuses } from "../../tasks/base"
import { DeployTask } from "../../tasks/deploy"
import { RunResult } from "../../types/plugin/base"
import { deline } from "../../util/string"
import { Command, CommandParams, CommandResult, handleRunResult, ProcessResultMetadata } from "../base"
import { printRuntimeContext } from "./run"
import { GraphResults } from "../../task-graph"
import { StringParameter, BooleanParameter } from "../../cli/params"

const runServiceArgs = {
  service: new StringParameter({
    help: "The service to run.",
    required: true,
  }),
}

const runServiceOpts = {
  "force": new BooleanParameter({
    help: "Run the service even if it's disabled for the environment.",
  }),
  "force-build": new BooleanParameter({
    help: "Force rebuild of module.",
  }),
}

type Args = typeof runServiceArgs
type Opts = typeof runServiceOpts

interface RunServiceOutput {
  result: RunResult & ProcessResultMetadata
  graphResults: GraphResults
}

export class RunServiceCommand extends Command<Args, Opts> {
  name = "service"
  help = "Run an ad-hoc instance of the specified service."

  // Makes no sense to run a service (which is expected to stay running) except when attaching in the CLI
  cliOnly = true

  description = dedent`
    This can be useful for debugging or ad-hoc experimentation with services.

    Examples:

        garden run service my-service   # run an ad-hoc instance of a my-service and attach to it
  `

  arguments = runServiceArgs
  options = runServiceOpts

  printHeader({ headerLog, args }) {
    const serviceName = args.service
    printHeader(headerLog, `Running service ${chalk.cyan(serviceName)}`, "runner")
  }

  async action({ garden, log, args, opts }: CommandParams<Args, Opts>): Promise<CommandResult<RunServiceOutput>> {
    const serviceName = args.service
    const graph = await garden.getConfigGraph({ log, emit: false })
    const service = graph.getService(serviceName, true)

    if (service.disabled && !opts.force) {
      throw new CommandError(
        chalk.red(deline`
          Service ${chalk.redBright(service.name)} is disabled for the ${chalk.redBright(garden.environmentName)}
          environment. If you're sure you want to run it anyway, please run the command again with the
          ${chalk.redBright("--force")} flag.
        `),
        { serviceName: service.name, environmentName: garden.environmentName }
      )
    }

    const actions = await garden.getActionRouter()

    // Make sure all dependencies are ready and collect their outputs for the runtime context
    const deployTask = new DeployTask({
      force: true,
      forceBuild: opts["force-build"],
      garden,
      graph,
      log,
      service,
      devModeServiceNames: [],
<<<<<<< HEAD
=======
      hotReloadServiceNames: [],
      localModeServiceNames: [],
>>>>>>> 0f42478b
    })
    const dependencyResults = await garden.processTasks(await deployTask.resolveDependencies())

    const dependencies = graph.getDependencies({ nodeType: "deploy", name: serviceName, recursive: false })
    const serviceStatuses = getServiceStatuses(dependencyResults)
    const taskResults = getRunTaskResults(dependencyResults)
    const interactive = true

    const runtimeContext = await prepareRuntimeContext({
      garden,
      graph,
      dependencies,
      version: service.version,
      moduleVersion: service.module.version.versionString,
      serviceStatuses,
      taskResults,
    })

    printRuntimeContext(log, runtimeContext)

    if (interactive) {
      log.root.stop()
    }

    const result = await actions.runService({
      log,
      graph,
      service,
      runtimeContext,
      interactive,
      timeout: 999999,
    })

    return handleRunResult({
      log,
      actionDescription: "run service",
      result,
      interactive,
      graphResults: dependencyResults,
    })
  }
}<|MERGE_RESOLUTION|>--- conflicted
+++ resolved
@@ -95,11 +95,7 @@
       log,
       service,
       devModeServiceNames: [],
-<<<<<<< HEAD
-=======
-      hotReloadServiceNames: [],
       localModeServiceNames: [],
->>>>>>> 0f42478b
     })
     const dependencyResults = await garden.processTasks(await deployTask.resolveDependencies())
 
