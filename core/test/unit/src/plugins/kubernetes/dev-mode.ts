--- conflicted
+++ resolved
@@ -10,12 +10,6 @@
 import { builtInExcludes, getLocalSyncPath, makeSyncConfig } from "../../../../../src/plugins/kubernetes/dev-mode"
 
 describe("k8s dev mode helpers", () => {
-<<<<<<< HEAD
-  const localPath = "/path/to/module/src"
-  const remoteDestination = "exec:'various fun connection parameters'"
-  // const source = "src"
-  // const target = "/app/src"
-=======
   describe("getLocalSyncPath", () => {
     context("relative source path", () => {
       it("should join the module root path with the source path", () => {
@@ -36,12 +30,11 @@
     })
   })
 
->>>>>>> 6fae82fe
   describe("makeSyncConfig", () => {
     const localPath = "/path/to/module/src"
     const remoteDestination = "exec:'various fun connection parameters'"
-    const source = "src"
-    const target = "/app/src"
+    // const source = "src"
+    // const target = "/app/src"
 
     it("should generate a simple sync config", () => {
       const config = makeSyncConfig({
