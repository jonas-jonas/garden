--- conflicted
+++ resolved
@@ -96,11 +96,8 @@
           log: garden.log,
           service,
           devModeServiceNames: [],
-<<<<<<< HEAD
-=======
-          hotReloadServiceNames: [],
+
           localModeServiceNames: [],
->>>>>>> 0f42478b
         })
 
         const resource = await createWorkloadManifest({
@@ -110,12 +107,8 @@
           runtimeContext: emptyRuntimeContext,
           namespace: provider.config.namespace!.name!,
           enableDevMode: false,
-<<<<<<< HEAD
-
-=======
-          enableHotReload: false,
+
           enableLocalMode: false,
->>>>>>> 0f42478b
           log: garden.log,
           production: false,
           blueGreen: false,
@@ -145,11 +138,8 @@
           log: garden.log,
           service,
           devModeServiceNames: [],
-<<<<<<< HEAD
-=======
-          hotReloadServiceNames: [],
+
           localModeServiceNames: [],
->>>>>>> 0f42478b
         })
 
         const provider = (await garden.resolveProvider(garden.log, "local-kubernetes")) as Provider<KubernetesConfig>
@@ -205,8 +195,8 @@
         (err) =>
           expect(stripAnsi(err.message)).to.equal(
             deline`helm module api doesn't specify a serviceResource in its configuration.
-          You must specify a resource in the module config in order to use certain Garden features,
-          such as dev mode, tasks and tests.`
+          You must specify a resource in the module config in order to use certain Garden features,
+          such as tasks and tests.`
           )
       )
     })
@@ -224,7 +214,7 @@
           expect(stripAnsi(err.message)).to.equal(
             deline`helm module api doesn't specify a serviceResource in its configuration.
           You must specify a resource in the module config in order to use certain Garden features,
-          such as dev mode, tasks and tests.`
+          such as tasks and tests.`
           )
       )
     })
@@ -278,7 +268,7 @@
           expect(stripAnsi(err.message)).to.equal(
             deline`helm module api doesn't specify a serviceResource in its configuration.
           You must specify a resource in the module config in order to use certain Garden features,
-          such as dev mode, tasks and tests.`
+          such as tasks and tests.`
           )
       )
     })
@@ -405,11 +395,8 @@
           log: helmGarden.log,
           service,
           devModeServiceNames: [],
-<<<<<<< HEAD
-=======
-          hotReloadServiceNames: [],
+
           localModeServiceNames: [],
->>>>>>> 0f42478b
         })
 
         await helmGarden.processTasks([deployTask], { throwOnError: true })
