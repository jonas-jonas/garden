/*
 * Copyright (C) 2018-2022 Garden Technologies, Inc. <info@garden.io>
 *
 * This Source Code Form is subject to the terms of the Mozilla Public
 * License, v. 2.0. If a copy of the MPL was not distributed with this
 * file, You can obtain one at http://mozilla.org/MPL/2.0/.
 */

import tmp from "tmp-promise"
import { ProjectConfig, defaultNamespace } from "../../../../../../src/config/project"
import execa = require("execa")
import { DEFAULT_API_VERSION } from "../../../../../../src/constants"
import { expect } from "chai"
import { TestGarden, makeTempDir } from "../../../../../helpers"
import { DeployTask } from "../../../../../../src/tasks/deploy"
import { emptyRuntimeContext } from "../../../../../../src/runtime-context"
import { isSubset } from "../../../../../../src/util/is-subset"

describe("configmap module", () => {
  let tmpDir: tmp.DirectoryResult
  let projectConfigFoo: ProjectConfig

  before(async () => {
    tmpDir = await makeTempDir()

    await execa("git", ["init"], { cwd: tmpDir.path })

    projectConfigFoo = {
      apiVersion: DEFAULT_API_VERSION,
      kind: "Project",
      name: "test",
      path: tmpDir.path,
      defaultEnvironment: "default",
      dotIgnoreFiles: [],
      environments: [{ name: "default", defaultNamespace, variables: {} }],
      providers: [{ name: "local-kubernetes", namespace: "default" }],
      variables: {},
    }
  })

  after(async () => {
    await tmpDir.cleanup()
  })

  it("should successfully deploy a simple ConfigMap", async () => {
    const garden = await TestGarden.factory(tmpDir.path, {
      plugins: [],
      config: projectConfigFoo,
    })

    const data = {
      foo: "bar",
    }

    garden.setModuleConfigs([
      {
        apiVersion: DEFAULT_API_VERSION,
        name: "test",
        type: "configmap",
        allowPublish: false,
        build: { dependencies: [] },
        disabled: false,
        path: tmpDir.path,
        serviceConfigs: [],
        taskConfigs: [],
        testConfigs: [],
        spec: {
          data,
        },
      },
    ])

    const graph = await garden.getConfigGraph({ log: garden.log, emit: false })
    const service = graph.getService("test")

    const deployTask = new DeployTask({
      garden,
      graph,
      log: garden.log,
      service,
      force: true,
      forceBuild: false,
      devModeServiceNames: [],
<<<<<<< HEAD
=======
      hotReloadServiceNames: [],
      localModeServiceNames: [],
>>>>>>> 0f42478b
    })

    await garden.processTasks([deployTask], { throwOnError: true })

    const actions = await garden.getActionRouter()
    const status = await actions.getServiceStatus({
      log: garden.log,
      service,
      graph,
      devMode: false,
<<<<<<< HEAD

=======
      hotReload: false,
      localMode: false,
>>>>>>> 0f42478b
      runtimeContext: emptyRuntimeContext,
    })

    const remoteResources = status.detail["remoteResources"]

    expect(status.state === "ready")
    expect(remoteResources.length).to.equal(1)
    expect(
      isSubset(remoteResources[0], {
        apiVersion: "v1",
        kind: "ConfigMap",
        metadata: { name: "test", namespace: "default" },
        data,
      })
    ).to.be.true

    await actions.deleteService({ log: garden.log, service, graph })
  })
})<|MERGE_RESOLUTION|>--- conflicted
+++ resolved
@@ -81,11 +81,8 @@
       force: true,
       forceBuild: false,
       devModeServiceNames: [],
-<<<<<<< HEAD
-=======
-      hotReloadServiceNames: [],
+
       localModeServiceNames: [],
->>>>>>> 0f42478b
     })
 
     await garden.processTasks([deployTask], { throwOnError: true })
@@ -96,12 +93,8 @@
       service,
       graph,
       devMode: false,
-<<<<<<< HEAD
 
-=======
-      hotReload: false,
       localMode: false,
->>>>>>> 0f42478b
       runtimeContext: emptyRuntimeContext,
     })
 
